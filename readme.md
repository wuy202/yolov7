--- conflicted
+++ resolved
@@ -26,11 +26,8 @@
 
 ## Migration Warning!
 
-<<<<<<< HEAD
 Since someone else created another YOLOv7 **after** us, We don't want make people messed up with 2 of them, **Also we don't want chasing the meaningless AP number as sort of stunts**. So We plan to move further development of YOLOv7 into new place -> [link](https://github.com/jinfagang/yolov8). **new famework will keep development forever!!** These unfinished PRs will merge then start migrate. Thanks for everyone's contribution! Again, new framework is not only for re-implement SOTA models but also exploring new model design, **we are not only exploring detection, but also multi-tasking and new transformer arch design**. 
-=======
-Since someone else created another YOLOv7 **after** us, We don't want make people messed up with 2 of them, **Also we don't want chasing the meaningless AP number as sort of stunts**. So We plan to move further development of YOLOv7 into new place -> [link](https://github.com/jinfagang/yolovn). **new famework will keep development forever!!** These unfinished PRs will merge then start migrate. Thanks for everyone's contribution! Again, new framework is not only for re-implement SOTA models but also exploring new model design, **we are not only exploring detection, but also multi-tasking and new transformer arch design**. 
->>>>>>> 949da3a6
+
 
 
 > In short: **YOLOv7 added instance segmentation to YOLO arch**. Also many transformer backbones, archs included. If you look carefully, you'll find our ultimate vision is to **make YOLO great again** by the power of **transformers**, as well as **multi-tasks training**. YOLOv7 achieves mAP 43, AP-s exceed MaskRCNN by 10 with a convnext-tiny backbone while simillar speed with YOLOX-s, more models listed below, it's more accurate and even more lighter!
